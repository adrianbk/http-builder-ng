--- conflicted
+++ resolved
@@ -40,48 +40,26 @@
 
 ```
 
-Hopefully that gives you a flavor or how Http Builder NG works. Http Builder NG is designed to be compatible with Groovy code annotated with [@TypeChecked](http://docs.groovy-lang.org/latest/html/gapi/groovy/transform/TypeChecked.html) and [@CompileStatic](http://docs.groovy-lang.org/latest/html/gapi/groovy/transform/CompileStatic.html). It also makes use of the [@DelegatesTo](http://docs.groovy-lang.org/latest/html/gapi/groovy/lang/DelegatesTo.html) to provide better IDE support when writing code using Http Builder NG.
+Hopefully that gives you a general idea of how Http Builder NG works. Http Builder NG is designed to be compatible with Groovy code annotated with [@TypeChecked](http://docs.groovy-lang.org/latest/html/gapi/groovy/transform/TypeChecked.html) and [@CompileStatic](http://docs.groovy-lang.org/latest/html/gapi/groovy/transform/CompileStatic.html). It also makes use of the [@DelegatesTo](http://docs.groovy-lang.org/latest/html/gapi/groovy/lang/DelegatesTo.html) to provide better IDE support when writing code using Http Builder NG.
 
 ## Artifacts
 
-Http Builder NG artifacts are available on [Bintray](https://bintray.com/http-builder-ng/dclark/http-builder-ng), for Gradle you can add one of the following dependency to your `build.gradle` file `dependencies` closure:
+> Warning: The "okhttp" implementation is new and therefore may not be immediately available on Bintray. If you find it unavailable, you can add a direct reference to the Bintray private repo: `maven { url 'https://dl.bintray.com/http-builder-ng/dclark/' }` as a temporary work-around. It should be fully published within a day or two.
 
-<<<<<<< HEAD
-    compile 'org.codehaus.groovy.modules:http-builder-ng-core:0.11.1'
-=======
-    compile 'org.codehaus.groovy.modules:http-builder-ng-core:0.11.0'
->>>>>>> feda8ef4
+Http Builder NG artifacts are available on [Bintray](https://bintray.com/http-builder-ng/dclark/http-builder-ng), for Gradle you can add the following dependency to your `build.gradle` file `dependencies` closure:
+
+    compile 'org.codehaus.groovy.modules:http-builder-ng-CLIENT:0.11.1'
     
-for the core library, or 
-
-    compile 'org.codehaus.groovy.modules:http-builder-ng-apache:0.11.1'
-    
-for the Apache implementation.
-    
-For Maven, add one of the following to your `pom.xml` file:
+or, for Maven add the following to your `pom.xml` file:
 
     <dependency>
       <groupId>org.codehaus.groovy.modules</groupId>
-      <artifactId>http-builder-ng-core</artifactId>
+      <artifactId>http-builder-ng-CLIENT</artifactId>
       <version>0.11.1</version>
       <type>pom</type>
     </dependency>
-
-or
-
-    <dependency>
-      <groupId>org.codehaus.groovy.modules</groupId>
-<<<<<<< HEAD
-      <artifactId>http-builder-ng-apache</artifactId>
-      <version>0.11.1</version>
-      <type>pom</type>
-=======
-      <artifactId>http-builder-ng-core</artifactId>
-      <version>0.11.0</version>
->>>>>>> feda8ef4
-    </dependency>
-
-The coordinates shown are for the "core" library, if you want to use the Apache client implementation, replace "core" with "apache" in the artifact coordinates shown above.
+    
+where `CLIENT` is replaced with the client library name (`core`, `apache`, or `okhttp`).
 
 ## Build Instructions
 
