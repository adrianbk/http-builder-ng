--- conflicted
+++ resolved
@@ -48,22 +48,14 @@
 
 Http Builder NG artifacts are available on [Bintray](https://bintray.com/http-builder-ng/dclark/http-builder-ng), for Gradle you can add the following dependency to your `build.gradle` file `dependencies` closure:
 
-<<<<<<< HEAD
-    compile 'io.github.http-builder-ng:http-builder-ng-CLIENT:0.13.1'
-=======
     compile 'io.github.http-builder-ng:http-builder-ng-CLIENT:0.13.2'
->>>>>>> 1b486130
     
 or, for Maven add the following to your `pom.xml` file:
 
     <dependency>
       <groupId>io.github.http-builder-ng</groupId>
       <artifactId>http-builder-ng-CLIENT</artifactId>
-<<<<<<< HEAD
-      <version>0.13.1</version>
-=======
       <version>0.13.2</version>
->>>>>>> 1b486130
     </dependency>
     
 where `CLIENT` is replaced with the client library name (`core`, `apache`, or `okhttp`).
